use super::super::operator::wrap;
use crate::compactor::CompactionJob;
use crate::execution::dispatcher::Dispatcher;
use crate::execution::operator::TaskResult;
use crate::execution::operators::flush_s3::FlushS3Input;
use crate::execution::operators::flush_s3::FlushS3Operator;
use crate::execution::operators::flush_s3::FlushS3Output;
use crate::execution::operators::materialize_logs::MaterializeLogInput;
use crate::execution::operators::materialize_logs::MaterializeLogOperator;
use crate::execution::operators::materialize_logs::MaterializeLogOperatorError;
use crate::execution::operators::materialize_logs::MaterializeLogOutput;
use crate::execution::operators::partition::PartitionError;
use crate::execution::operators::partition::PartitionInput;
use crate::execution::operators::partition::PartitionOperator;
use crate::execution::operators::partition::PartitionOutput;
use crate::execution::operators::pull_log::PullLogsInput;
use crate::execution::operators::pull_log::PullLogsOperator;
use crate::execution::operators::pull_log::PullLogsOutput;
use crate::execution::operators::register::RegisterError;
use crate::execution::operators::register::RegisterInput;
use crate::execution::operators::register::RegisterOperator;
use crate::execution::operators::register::RegisterOutput;
use crate::execution::operators::write_segments::WriteSegmentsInput;
use crate::execution::operators::write_segments::WriteSegmentsOperator;
use crate::execution::operators::write_segments::WriteSegmentsOperatorError;
use crate::execution::operators::write_segments::WriteSegmentsOutput;
use crate::execution::orchestration::common::terminate_with_error;
use crate::log::log::Log;
use crate::log::log::PullLogsError;
use crate::segment::distributed_hnsw_segment::DistributedHNSWSegmentWriter;
use crate::segment::metadata_segment::MetadataSegmentWriter;
use crate::segment::record_segment::RecordSegmentReader;
use crate::segment::record_segment::RecordSegmentReaderCreationError;
use crate::segment::record_segment::RecordSegmentWriter;
use crate::sysdb::sysdb::GetCollectionsError;
use crate::sysdb::sysdb::GetSegmentsError;
use crate::sysdb::sysdb::SysDb;
use crate::system::Component;
use crate::system::ComponentHandle;
use crate::system::Handler;
use crate::system::ReceiverForMessage;
use crate::system::System;
use async_trait::async_trait;
use chroma_blockstore::provider::BlockfileProvider;
use chroma_error::ChromaError;
use chroma_error::ErrorCodes;
use chroma_index::hnsw_provider::HnswIndexProvider;
use chroma_types::Chunk;
use chroma_types::{CollectionUuid, LogRecord, Segment, SegmentFlushInfo, SegmentType};
use core::panic;
use std::sync::atomic::AtomicU32;
use std::sync::Arc;
use std::time::SystemTime;
use std::time::UNIX_EPOCH;
use thiserror::Error;
use tokio::sync::OnceCell;
use tracing::Span;
use uuid::Uuid;

/**  The state of the orchestrator.
In chroma, we have a relatively fixed number of query plans that we can execute. Rather
than a flexible state machine abstraction, we just manually define the states that we
expect to encounter for a given query plan. This is a bit more rigid, but it's also simpler and easier to
understand. We can always add more abstraction later if we need it.
```plaintext

                                   ┌───► Write─────-------┐
                                   │                      │
  Pending ─► PullLogs ─► Partition │                      ├─► Flush ─► Finished
                                   │                      │
                                   └───► Write ───────────┘

```
*/
#[derive(Debug)]
enum ExecutionState {
    Pending,
    PullLogs,
    Partition,
    MaterializeAndWrite,
    Flush,
    Register,
}

#[derive(Debug)]
pub struct CompactOrchestrator {
    id: Uuid,
    compaction_job: CompactionJob,
    state: ExecutionState,
    // Component Execution
    system: System,
    collection_id: CollectionUuid,
    // Dependencies
    log: Box<Log>,
    sysdb: Box<SysDb>,
    blockfile_provider: BlockfileProvider,
    hnsw_index_provider: HnswIndexProvider,
    // State we hold across the execution
    pulled_log_offset: Option<i64>,
    // Dispatcher
    dispatcher: ComponentHandle<Dispatcher>,
    // whether the materialized log is empty
    dirty: bool,
    // number of write segments tasks
    num_write_tasks: i32,
    // Result Channel
    result_channel:
        Option<tokio::sync::oneshot::Sender<Result<CompactionResponse, Box<dyn ChromaError>>>>,
    max_compaction_size: usize,
    max_partition_size: usize,
    // Populated during the compaction process
    cached_segments: Option<Vec<Segment>>,
<<<<<<< HEAD
=======
    writers: OnceCell<(
        RecordSegmentWriter,
        Box<DistributedHNSWSegmentWriter>,
        MetadataSegmentWriter<'static>,
    )>,
>>>>>>> e30c0873
}

#[derive(Error, Debug)]
enum GetSegmentWritersError {
    #[error("No segments found for collection")]
    NoSegmentsFound,
    #[error("SysDB GetSegments Error")]
    SysDbGetSegmentsError(#[from] GetSegmentsError),
    #[error("Error creating Record Segment Writer")]
    RecordSegmentWriterError,
    #[error("Error creating Metadata Segment Writer")]
    MetadataSegmentWriterError,
    #[error("Error creating HNSW Segment Writer")]
    HnswSegmentWriterError,
    #[error("Collection not found")]
    CollectionNotFound,
    #[error("Error getting collection")]
    GetCollectionError(#[from] GetCollectionsError),
}

impl ChromaError for GetSegmentWritersError {
    fn code(&self) -> ErrorCodes {
        ErrorCodes::Internal
    }
}

#[derive(Error, Debug)]
enum CompactionError {
    #[error(transparent)]
    SystemTimeError(#[from] std::time::SystemTimeError),
    #[error("Result channel dropped")]
    ResultChannelDropped,
}

impl ChromaError for CompactionError {
    fn code(&self) -> ErrorCodes {
        ErrorCodes::Internal
    }
}

// TODO: we need to improve this response
#[derive(Debug)]
pub struct CompactionResponse {
    #[allow(dead_code)]
    pub(crate) id: Uuid,
    pub(crate) compaction_job: CompactionJob,
    #[allow(dead_code)]
    pub(crate) message: String,
}

impl CompactOrchestrator {
    #[allow(clippy::too_many_arguments)]
    pub fn new(
        compaction_job: CompactionJob,
        system: System,
        collection_id: CollectionUuid,
        log: Box<Log>,
        sysdb: Box<SysDb>,
        blockfile_provider: BlockfileProvider,
        hnsw_index_provider: HnswIndexProvider,
        dispatcher: ComponentHandle<Dispatcher>,
        result_channel: Option<
            tokio::sync::oneshot::Sender<Result<CompactionResponse, Box<dyn ChromaError>>>,
        >,
<<<<<<< HEAD
        curr_max_offset_id: Arc<AtomicU32>,
=======
>>>>>>> e30c0873
        max_compaction_size: usize,
        max_partition_size: usize,
    ) -> Self {
        CompactOrchestrator {
            id: Uuid::new_v4(),
            compaction_job,
            state: ExecutionState::Pending,
            system,
            collection_id,
            log,
            sysdb,
            blockfile_provider,
            hnsw_index_provider,
            pulled_log_offset: None,
            dispatcher,
            dirty: false,
            num_write_tasks: 0,
            result_channel,
<<<<<<< HEAD
            curr_max_offset_id,
            max_compaction_size,
            max_partition_size,
            cached_segments: None,
=======
            max_compaction_size,
            max_partition_size,
            cached_segments: None,
            writers: OnceCell::new(),
>>>>>>> e30c0873
        }
    }

    async fn pull_logs(
        &mut self,
        self_address: Box<dyn ReceiverForMessage<TaskResult<PullLogsOutput, PullLogsError>>>,
        ctx: &crate::system::ComponentContext<CompactOrchestrator>,
    ) {
        self.state = ExecutionState::PullLogs;
        let operator = PullLogsOperator::new(self.log.clone());
        let collection_id = self.collection_id;
        let end_timestamp = SystemTime::now().duration_since(UNIX_EPOCH);
        let end_timestamp = match end_timestamp {
            // TODO: change protobuf definition to use u64 instead of i64
            Ok(end_timestamp) => end_timestamp.as_nanos() as i64,
            Err(e) => {
                terminate_with_error(
                    self.result_channel.take(),
                    Box::new(CompactionError::SystemTimeError(e)),
                    ctx,
                );
                return;
            }
        };
        let input = PullLogsInput::new(
            collection_id,
            // Here we do not need to be inclusive since the compaction job
            // offset is the one after the last compaction offset
            self.compaction_job.offset,
            100,
            Some(self.max_compaction_size as i32),
            Some(end_timestamp),
        );
        let task = wrap(operator, input, self_address);
        match self.dispatcher.send(task, Some(Span::current())).await {
            Ok(_) => (),
            Err(e) => {
                tracing::error!("Error dispatching pull logs for compaction {:?}", e);
                panic!(
                    "Invariant violation. Somehow the dispatcher receiver is dropped. Error: {:?}",
                    e
                );
            }
        }
    }

    async fn partition(
        &mut self,
        records: Chunk<LogRecord>,
        self_address: Box<dyn ReceiverForMessage<TaskResult<PartitionOutput, PartitionError>>>,
    ) {
        self.state = ExecutionState::Partition;
        let operator = PartitionOperator::new();
        tracing::info!("Sending N Records: {:?}", records.len());
        println!("Sending N Records: {:?}", records.len());
        let input = PartitionInput::new(records, self.max_partition_size);
        let task = wrap(operator, input, self_address);
        match self.dispatcher.send(task, Some(Span::current())).await {
            Ok(_) => (),
            Err(e) => {
                tracing::error!("Error dispatching partition for compaction {:?}", e);
                panic!(
                    "Invariant violation. Somehow the dispatcher receiver is dropped. Error: {:?}",
                    e
                )
            }
        }
    }

    async fn materialize_log(
        &mut self,
        partitions: Vec<Chunk<LogRecord>>,
        self_address: Box<
            dyn ReceiverForMessage<TaskResult<MaterializeLogOutput, MaterializeLogOperatorError>>,
        >,
        ctx: &crate::system::ComponentContext<CompactOrchestrator>,
    ) {
        self.state = ExecutionState::MaterializeAndWrite;

        let record_segment = match self.get_segment(SegmentType::BlockfileRecord).await {
            Ok(segment) => segment,
            Err(e) => {
                tracing::error!("Error getting record segment: {:?}", e);
                terminate_with_error(self.result_channel.take(), e, ctx);
                return;
            }
        };

        let current_max_offset_id = match RecordSegmentReader::from_segment(
            &record_segment,
            &self.blockfile_provider,
        )
        .await
        {
            Ok(reader) => reader.get_current_max_offset_id(),
            Err(err) => match *err {
                RecordSegmentReaderCreationError::UninitializedSegment => {
                    Arc::new(AtomicU32::new(0))
                }
                _ => {
                    tracing::error!("Error getting current max offset id: {:?}", err);
                    terminate_with_error(
                        self.result_channel.take(),
                        err as Box<dyn ChromaError>,
                        ctx,
                    );
                    return;
                }
            },
        };

        self.num_write_tasks = partitions.len() as i32;
        for partition in partitions.iter() {
            let operator = MaterializeLogOperator::new();
            let input = MaterializeLogInput::new(
                partition.clone(),
                self.blockfile_provider.clone(),
                record_segment.clone(),
<<<<<<< HEAD
                self.curr_max_offset_id.clone(),
=======
                current_max_offset_id.clone(),
>>>>>>> e30c0873
            );
            let task = wrap(operator, input, self_address.clone());
            match self.dispatcher.send(task, Some(Span::current())).await {
                Ok(_) => (),
                Err(e) => {
                    tracing::error!(
                        "Error dispatching log materialization tasks for compaction {:?}",
                        e
                    );
                    panic!(
                        "Invariant violation. Somehow the dispatcher receiver is dropped. Error: {:?}",
                        e)
                }
            }
        }
    }

    async fn write(
        &mut self,
        materialized_log: MaterializeLogOutput,
        self_address: Box<
            dyn ReceiverForMessage<TaskResult<WriteSegmentsOutput, WriteSegmentsOperatorError>>,
        >,
        ctx: &crate::system::ComponentContext<CompactOrchestrator>,
    ) {
        let writer_res = self.get_segment_writers().await;
        let (record_segment_writer, hnsw_segment_writer, metadata_segment_writer) = match writer_res
        {
            Ok(writers) => writers,
            Err(e) => {
                tracing::error!("Error creating writers for compaction {:?}", e);
                terminate_with_error(self.result_channel.take(), e, ctx);
                return;
            }
        };

        let operator = WriteSegmentsOperator::new();
        let input = WriteSegmentsInput::new(
            record_segment_writer,
            hnsw_segment_writer,
            metadata_segment_writer,
            materialized_log,
        );
        let task = wrap(operator, input, self_address);
        match self.dispatcher.send(task, Some(Span::current())).await {
            Ok(_) => (),
            Err(e) => {
                tracing::error!("Error dispatching write segments for compaction {:?}", e);
                panic!(
                    "Invariant violation. Somehow the dispatcher receiver is dropped. Error: {:?}",
                    e
                );
            }
        }
    }

    async fn flush_s3(
        &mut self,
        record_segment_writer: RecordSegmentWriter,
        hnsw_segment_writer: Box<DistributedHNSWSegmentWriter>,
        metadata_segment_writer: MetadataSegmentWriter<'static>,
        self_address: Box<dyn ReceiverForMessage<TaskResult<FlushS3Output, Box<dyn ChromaError>>>>,
    ) {
        self.state = ExecutionState::Flush;

        let operator = FlushS3Operator::new();
        let input = FlushS3Input::new(
            record_segment_writer,
            hnsw_segment_writer,
            metadata_segment_writer,
        );

        let task = wrap(operator, input, self_address);
        match self.dispatcher.send(task, Some(Span::current())).await {
            Ok(_) => (),
            Err(e) => {
                tracing::error!("Error dispatching flush to S3 for compaction {:?}", e);
                panic!(
                    "Invariant violation. Somehow the dispatcher receiver is dropped. Error: {:?}",
                    e
                );
            }
        }
    }

    async fn register(
        &mut self,
        log_position: i64,
        segment_flush_info: Arc<[SegmentFlushInfo]>,
        self_address: Box<dyn ReceiverForMessage<TaskResult<RegisterOutput, RegisterError>>>,
    ) {
        self.state = ExecutionState::Register;
        let operator = RegisterOperator::new();
        let input = RegisterInput::new(
            self.compaction_job.tenant_id.clone(),
            self.compaction_job.collection_id,
            log_position,
            self.compaction_job.collection_version,
            segment_flush_info,
            self.sysdb.clone(),
            self.log.clone(),
        );

        let task = wrap(operator, input, self_address);
        match self.dispatcher.send(task, Some(Span::current())).await {
            Ok(_) => (),
            Err(e) => {
                tracing::error!("Error dispatching register for compaction {:?}", e);
                panic!(
                    "Invariant violation. Somehow the dispatcher receiver is dropped. Error: {:?}",
                    e
                );
            }
        }
    }

    async fn get_all_segments(&mut self) -> Result<Vec<Segment>, GetSegmentsError> {
        if let Some(segments) = &self.cached_segments {
            return Ok(segments.clone());
        }

        let segments = self
            .sysdb
            .get_segments(None, None, None, self.collection_id)
            .await?;

        self.cached_segments = Some(segments.clone());
        Ok(segments)
    }

    async fn get_segment(
        &mut self,
        segment_type: SegmentType,
    ) -> Result<Segment, Box<dyn ChromaError>> {
        let segments = self
            .get_all_segments()
            .await
            .map_err(|e| Box::new(e) as Box<dyn ChromaError>)?;
        let segment = segments
            .iter()
            .find(|segment| segment.r#type == segment_type)
            .cloned();

        tracing::debug!("Found {:?} segment: {:?}", segment_type, segment);

        match segment {
            Some(segment) => Ok(segment),
            None => Err(Box::new(GetSegmentWritersError::NoSegmentsFound)),
        }
    }

    async fn get_segment_writers(
        &mut self,
    ) -> Result<
        (
            RecordSegmentWriter,
            Box<DistributedHNSWSegmentWriter>,
            MetadataSegmentWriter<'static>,
        ),
        Box<dyn ChromaError>,
    > {
        // Care should be taken to use the same writers across the compaction process
        // Since the segment writers are stateful, we should not create new writers for each partition
        // Nor should we create new writers across different tasks
<<<<<<< HEAD
        // This method is for convenience to create the writers in a single place
        // It is not meant to be called multiple times in the same compaction job
        let record_segment = self.get_segment(SegmentType::BlockfileRecord).await?;

        // Create a record segment writer
        let record_segment_writer = match RecordSegmentWriter::from_segment(
            &record_segment,
            &self.blockfile_provider,
        )
        .await
        {
            Ok(writer) => writer,
            Err(e) => {
                tracing::error!("Error creating Record Segment Writer: {:?}", e);
                return Err(Box::new(GetSegmentWritersError::RecordSegmentWriterError));
            }
        };

        tracing::debug!("Record Segment Writer created");
        match RecordSegmentReader::from_segment(&record_segment, &self.blockfile_provider).await {
            Ok(reader) => {
                self.curr_max_offset_id = reader.get_current_max_offset_id();
            }
            Err(_) => {
                self.curr_max_offset_id = Arc::new(AtomicU32::new(0));
            }
        };

        let mt_segment = self.get_segment(SegmentType::BlockfileMetadata).await?;

        // Create a record segment writer
        let mt_segment_writer = match MetadataSegmentWriter::from_segment(
            &mt_segment,
            &self.blockfile_provider,
        )
        .await
        {
            Ok(writer) => writer,
            Err(e) => {
                println!("Error creating metadata Segment Writer: {:?}", e);
                return Err(Box::new(GetSegmentWritersError::MetadataSegmentWriterError));
            }
        };

        tracing::debug!("Metadata Segment Writer created");
=======

        let blockfile_provider = self.blockfile_provider.clone();
        let hnsw_provider = self.hnsw_index_provider.clone();
        let mut sysdb = self.sysdb.clone();

        let record_segment = self.get_segment(SegmentType::BlockfileRecord).await?;
        let mt_segment = self.get_segment(SegmentType::BlockfileMetadata).await?;
        let hnsw_segment = self.get_segment(SegmentType::HnswDistributed).await?;

        let borrowed_writers = self
            .writers
            .get_or_try_init::<Box<dyn ChromaError>, _, _>(|| async {
                // Create a record segment writer
                let record_segment_writer =
                    match RecordSegmentWriter::from_segment(&record_segment, &blockfile_provider)
                        .await
                    {
                        Ok(writer) => writer,
                        Err(e) => {
                            tracing::error!("Error creating Record Segment Writer: {:?}", e);
                            return Err(Box::new(GetSegmentWritersError::RecordSegmentWriterError)
                                as Box<dyn ChromaError>);
                        }
                    };

                tracing::debug!("Record Segment Writer created");

                // Create a record segment writer
                let mt_segment_writer =
                    match MetadataSegmentWriter::from_segment(&mt_segment, &blockfile_provider)
                        .await
                    {
                        Ok(writer) => writer,
                        Err(e) => {
                            println!("Error creating metadata Segment Writer: {:?}", e);
                            return Err(Box::new(
                                GetSegmentWritersError::MetadataSegmentWriterError,
                            ));
                        }
                    };

                tracing::debug!("Metadata Segment Writer created");

                // Create a hnsw segment writer
                let collection_res = sysdb
                    .get_collections(Some(self.collection_id), None, None, None)
                    .await;

                let collection_res = match collection_res {
                    Ok(collections) => {
                        if collections.is_empty() {
                            return Err(Box::new(GetSegmentWritersError::CollectionNotFound));
                        }
                        collections
                    }
                    Err(e) => {
                        return Err(Box::new(GetSegmentWritersError::GetCollectionError(e)));
                    }
                };
                let collection = &collection_res[0];
>>>>>>> e30c0873

                let dimension = collection
                    .dimension
                    .expect("Dimension is required in the compactor");

                let hnsw_segment_writer = match DistributedHNSWSegmentWriter::from_segment(
                    &hnsw_segment,
                    dimension as usize,
                    hnsw_provider,
                )
                .await
                {
                    Ok(writer) => writer,
                    Err(e) => {
                        println!("Error creating HNSW Segment Writer: {:?}", e);
                        return Err(Box::new(GetSegmentWritersError::HnswSegmentWriterError));
                    }
                };

<<<<<<< HEAD
        let hnsw_segment = self.get_segment(SegmentType::HnswDistributed).await?;
        let dimension = collection
            .dimension
            .expect("Dimension is required in the compactor");

        let hnsw_segment_writer = match DistributedHNSWSegmentWriter::from_segment(
            &hnsw_segment,
            dimension as usize,
            self.hnsw_index_provider.clone(),
        )
        .await
        {
            Ok(writer) => writer,
            Err(e) => {
                println!("Error creating HNSW Segment Writer: {:?}", e);
                return Err(Box::new(GetSegmentWritersError::HnswSegmentWriterError));
            }
        };
=======
                Ok((
                    record_segment_writer,
                    hnsw_segment_writer,
                    mt_segment_writer,
                ))
            })
            .await?;
>>>>>>> e30c0873

        Ok(borrowed_writers.clone())
    }

    pub(crate) async fn run(mut self) -> Result<CompactionResponse, Box<dyn ChromaError>> {
        println!("Running compaction job: {:?}", self.compaction_job);
        let (tx, rx) = tokio::sync::oneshot::channel();
        self.result_channel = Some(tx);
        let mut handle = self.system.clone().start_component(self);
        let result = rx.await;
        handle.stop();
        result
            .map_err(|_| Box::new(CompactionError::ResultChannelDropped) as Box<dyn ChromaError>)?
    }
}

// ============== Component Implementation ==============

#[async_trait]
impl Component for CompactOrchestrator {
    fn get_name() -> &'static str {
        "Compaction orchestrator"
    }

    fn queue_size(&self) -> usize {
        1000 // TODO: make configurable
    }

    async fn on_start(&mut self, ctx: &crate::system::ComponentContext<Self>) -> () {
        self.pull_logs(ctx.receiver(), ctx).await;
    }
}

// ============== Handlers ==============
#[async_trait]
impl Handler<TaskResult<PullLogsOutput, PullLogsError>> for CompactOrchestrator {
    type Result = ();

    async fn handle(
        &mut self,
        message: TaskResult<PullLogsOutput, PullLogsError>,
        ctx: &crate::system::ComponentContext<CompactOrchestrator>,
    ) {
        let message = message.into_inner();
        let records = match message {
            Ok(result) => result.logs(),
            Err(e) => {
                terminate_with_error(self.result_channel.take(), Box::new(e), ctx);
                return;
            }
        };
        tracing::info!("Pulled Records: {:?}", records.len());
        let final_record_pulled = records.get(records.len() - 1);
        match final_record_pulled {
            Some(record) => {
                self.pulled_log_offset = Some(record.log_offset);
                tracing::info!("Pulled Logs Up To Offset: {:?}", self.pulled_log_offset);
                self.partition(records, ctx.receiver()).await;
            }
            None => {
                tracing::error!(
                    "No records pulled by compaction, this is a system invariant violation"
                );
                panic!("No records pulled by compaction, this is a system invariant violation");
            }
        }
    }
}

#[async_trait]
impl Handler<TaskResult<PartitionOutput, PartitionError>> for CompactOrchestrator {
    type Result = ();

    async fn handle(
        &mut self,
        message: TaskResult<PartitionOutput, PartitionError>,
        ctx: &crate::system::ComponentContext<CompactOrchestrator>,
    ) {
        let message = message.into_inner();
        let records = match message {
            Ok(result) => result.records,
            Err(e) => {
                tracing::error!("Error partitioning records: {:?}", e);
                terminate_with_error(self.result_channel.take(), Box::new(e), ctx);
                return;
            }
        };
        self.materialize_log(records, ctx.receiver(), ctx).await;
    }
}

#[async_trait]
impl Handler<TaskResult<MaterializeLogOutput, MaterializeLogOperatorError>>
    for CompactOrchestrator
{
    type Result = ();

    async fn handle(
        &mut self,
        message: TaskResult<MaterializeLogOutput, MaterializeLogOperatorError>,
        ctx: &crate::system::ComponentContext<CompactOrchestrator>,
    ) {
        let message = message.into_inner();
        let materialized_result = match message {
            Ok(result) => result,
            Err(e) => {
                tracing::error!("Error materializing log: {:?}", e);
                terminate_with_error(self.result_channel.take(), Box::new(e), ctx);
                return;
            }
        };

<<<<<<< HEAD
        if materialized_result.get_materialized_records().is_empty() {
            // There is no delta after materialization, so there is no need to write
            self.num_write_tasks -= 1;
            if self.num_write_tasks == 0 {
                if self.dirty {
                    let writer_res = self.get_segment_writers().await;
                    let (record_segment_writer, hnsw_segment_writer, metadata_segment_writer) =
                        match writer_res {
                            Ok(writers) => writers,
                            Err(e) => {
                                tracing::error!("Error creating writers for compaction {:?}", e);
                                terminate_with_error(self.result_channel.take(), e, ctx);
                                return;
                            }
                        };
                    self.flush_s3(
                        record_segment_writer,
                        hnsw_segment_writer,
                        metadata_segment_writer,
                        ctx.receiver(),
                    )
                    .await;
                } else {
                    // There is no delta across all partition, so there is no need to flush
                    self.register(self.pulled_log_offset.unwrap(), [].into(), ctx.receiver())
                        .await;
                }
            }
        } else {
            self.dirty = true;
            self.write(materialized_result, ctx.receiver(), ctx).await;
        }
=======
        self.write(materialized_result, ctx.receiver(), ctx).await;
>>>>>>> e30c0873
    }
}

#[async_trait]
impl Handler<TaskResult<WriteSegmentsOutput, WriteSegmentsOperatorError>> for CompactOrchestrator {
    type Result = ();

    async fn handle(
        &mut self,
        message: TaskResult<WriteSegmentsOutput, WriteSegmentsOperatorError>,
        ctx: &crate::system::ComponentContext<CompactOrchestrator>,
    ) {
        let message = message.into_inner();
        let output = match message {
            Ok(output) => {
                self.num_write_tasks -= 1;
                output
            }
            Err(e) => {
                tracing::error!("Error writing segments: {:?}", e);
                terminate_with_error(self.result_channel.take(), Box::new(e), ctx);
                return;
            }
        };
        if self.num_write_tasks == 0 {
            self.flush_s3(
                output.record_segment_writer,
                output.hnsw_segment_writer,
                output.metadata_segment_writer,
                ctx.receiver(),
            )
            .await;
        }
    }
}

#[async_trait]
impl Handler<TaskResult<FlushS3Output, Box<dyn ChromaError>>> for CompactOrchestrator {
    type Result = ();

    async fn handle(
        &mut self,
        message: TaskResult<FlushS3Output, Box<dyn ChromaError>>,
        ctx: &crate::system::ComponentContext<CompactOrchestrator>,
    ) {
        let message = message.into_inner();
        match message {
            Ok(msg) => {
                // Unwrap should be safe here as we are guaranteed to have a value by construction
                self.register(
                    self.pulled_log_offset.unwrap(),
                    msg.segment_flush_info,
                    ctx.receiver(),
                )
                .await;
            }
            Err(e) => {
                tracing::error!("Error flushing to S3: {:?}", e);
                terminate_with_error(self.result_channel.take(), e.boxed(), ctx);
            }
        }
    }
}

#[async_trait]
impl Handler<TaskResult<RegisterOutput, RegisterError>> for CompactOrchestrator {
    type Result = ();

    async fn handle(
        &mut self,
        message: TaskResult<RegisterOutput, RegisterError>,
        ctx: &crate::system::ComponentContext<CompactOrchestrator>,
    ) {
        let message = message.into_inner();
        // Return execution state to the compaction manager
        let result_channel = self
            .result_channel
            .take()
            .expect("Invariant violation. Result channel is not set.");

        match message {
            Ok(_) => {
                let response = CompactionResponse {
                    id: self.id,
                    compaction_job: self.compaction_job.clone(),
                    message: "Compaction Complete".to_string(),
                };
                let _ = result_channel.send(Ok(response));
            }
            Err(e) => {
                tracing::error!("Error registering compaction: {:?}", e);
                terminate_with_error(Some(result_channel), Box::new(e), ctx);
            }
        }
    }
}<|MERGE_RESOLUTION|>--- conflicted
+++ resolved
@@ -110,14 +110,11 @@
     max_partition_size: usize,
     // Populated during the compaction process
     cached_segments: Option<Vec<Segment>>,
-<<<<<<< HEAD
-=======
     writers: OnceCell<(
         RecordSegmentWriter,
         Box<DistributedHNSWSegmentWriter>,
         MetadataSegmentWriter<'static>,
     )>,
->>>>>>> e30c0873
 }
 
 #[derive(Error, Debug)]
@@ -182,10 +179,6 @@
         result_channel: Option<
             tokio::sync::oneshot::Sender<Result<CompactionResponse, Box<dyn ChromaError>>>,
         >,
-<<<<<<< HEAD
-        curr_max_offset_id: Arc<AtomicU32>,
-=======
->>>>>>> e30c0873
         max_compaction_size: usize,
         max_partition_size: usize,
     ) -> Self {
@@ -204,17 +197,10 @@
             dirty: false,
             num_write_tasks: 0,
             result_channel,
-<<<<<<< HEAD
-            curr_max_offset_id,
-            max_compaction_size,
-            max_partition_size,
-            cached_segments: None,
-=======
             max_compaction_size,
             max_partition_size,
             cached_segments: None,
             writers: OnceCell::new(),
->>>>>>> e30c0873
         }
     }
 
@@ -333,11 +319,7 @@
                 partition.clone(),
                 self.blockfile_provider.clone(),
                 record_segment.clone(),
-<<<<<<< HEAD
-                self.curr_max_offset_id.clone(),
-=======
                 current_max_offset_id.clone(),
->>>>>>> e30c0873
             );
             let task = wrap(operator, input, self_address.clone());
             match self.dispatcher.send(task, Some(Span::current())).await {
@@ -502,54 +484,6 @@
         // Care should be taken to use the same writers across the compaction process
         // Since the segment writers are stateful, we should not create new writers for each partition
         // Nor should we create new writers across different tasks
-<<<<<<< HEAD
-        // This method is for convenience to create the writers in a single place
-        // It is not meant to be called multiple times in the same compaction job
-        let record_segment = self.get_segment(SegmentType::BlockfileRecord).await?;
-
-        // Create a record segment writer
-        let record_segment_writer = match RecordSegmentWriter::from_segment(
-            &record_segment,
-            &self.blockfile_provider,
-        )
-        .await
-        {
-            Ok(writer) => writer,
-            Err(e) => {
-                tracing::error!("Error creating Record Segment Writer: {:?}", e);
-                return Err(Box::new(GetSegmentWritersError::RecordSegmentWriterError));
-            }
-        };
-
-        tracing::debug!("Record Segment Writer created");
-        match RecordSegmentReader::from_segment(&record_segment, &self.blockfile_provider).await {
-            Ok(reader) => {
-                self.curr_max_offset_id = reader.get_current_max_offset_id();
-            }
-            Err(_) => {
-                self.curr_max_offset_id = Arc::new(AtomicU32::new(0));
-            }
-        };
-
-        let mt_segment = self.get_segment(SegmentType::BlockfileMetadata).await?;
-
-        // Create a record segment writer
-        let mt_segment_writer = match MetadataSegmentWriter::from_segment(
-            &mt_segment,
-            &self.blockfile_provider,
-        )
-        .await
-        {
-            Ok(writer) => writer,
-            Err(e) => {
-                println!("Error creating metadata Segment Writer: {:?}", e);
-                return Err(Box::new(GetSegmentWritersError::MetadataSegmentWriterError));
-            }
-        };
-
-        tracing::debug!("Metadata Segment Writer created");
-=======
-
         let blockfile_provider = self.blockfile_provider.clone();
         let hnsw_provider = self.hnsw_index_provider.clone();
         let mut sysdb = self.sysdb.clone();
@@ -609,7 +543,6 @@
                     }
                 };
                 let collection = &collection_res[0];
->>>>>>> e30c0873
 
                 let dimension = collection
                     .dimension
@@ -629,26 +562,6 @@
                     }
                 };
 
-<<<<<<< HEAD
-        let hnsw_segment = self.get_segment(SegmentType::HnswDistributed).await?;
-        let dimension = collection
-            .dimension
-            .expect("Dimension is required in the compactor");
-
-        let hnsw_segment_writer = match DistributedHNSWSegmentWriter::from_segment(
-            &hnsw_segment,
-            dimension as usize,
-            self.hnsw_index_provider.clone(),
-        )
-        .await
-        {
-            Ok(writer) => writer,
-            Err(e) => {
-                println!("Error creating HNSW Segment Writer: {:?}", e);
-                return Err(Box::new(GetSegmentWritersError::HnswSegmentWriterError));
-            }
-        };
-=======
                 Ok((
                     record_segment_writer,
                     hnsw_segment_writer,
@@ -656,7 +569,6 @@
                 ))
             })
             .await?;
->>>>>>> e30c0873
 
         Ok(borrowed_writers.clone())
     }
@@ -769,7 +681,6 @@
             }
         };
 
-<<<<<<< HEAD
         if materialized_result.get_materialized_records().is_empty() {
             // There is no delta after materialization, so there is no need to write
             self.num_write_tasks -= 1;
@@ -802,9 +713,6 @@
             self.dirty = true;
             self.write(materialized_result, ctx.receiver(), ctx).await;
         }
-=======
-        self.write(materialized_result, ctx.receiver(), ctx).await;
->>>>>>> e30c0873
     }
 }
 
