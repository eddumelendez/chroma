import chromadb.config
import logging


__settings = chromadb.config.Settings()


def configure(**kwags):
    """Override Chroma's default settings, environment variables or .env files"""
    __settings = chromadb.config.Settings(**kwargs)


def get_settings():
    return __settings


def get_db(settings=__settings):
    """Return a chroma.DB instance based on the provided or environmental settings."""

    setting = settings.chroma_db_impl.lower()

    def require(key):
        assert settings[key], f"Setting '{key}' is required when chroma_db_impl={setting}"

    if setting == "clickhouse":
        require("clickhouse_host")
        require("clickhouse_port")
        require("chroma_cache_dir")
        print("Using Clickhouse for database")
        import chromadb.db.clickhouse

        return chromadb.db.clickhouse.Clickhouse(settings)
    elif setting == "duckdb+parquet":
        require("chroma_cache_dir")
        import chromadb.db.duckdb

        return chromadb.db.duckdb.PersistentDuckDB(settings)
    elif setting == "duckdb":
        require("chroma_cache_dir")
        print("Using DuckDB in-memory for database. Data will be transient.")
        import chromadb.db.duckdb

        return chromadb.db.duckdb.DuckDB(settings)
    else:
        raise Exception(f"Unknown value '{setting} for chroma_db_impl")


def Client(settings=__settings):
    """Return a chroma.API instance based on the provided or environmental
    settings, optionally overriding the DB instance."""

    setting = settings.chroma_api_impl.lower()

    def require(key):
        assert settings[key], f"Setting '{key}' is required when chroma_api_impl={setting}"

    if setting == "rest":
<<<<<<< HEAD
        require('chroma_server_host')
        require('chroma_server_http_port')
=======
        require("chroma_server_host")
        require("chroma_server_http_port")
>>>>>>> f3c187a5
        print("Running Chroma in client mode using REST to connect to remote server")
        import chromadb.api.fastapi

        return chromadb.api.fastapi.FastAPI(settings)
    elif setting == "local":
        print("Running Chroma using direct local API.")
        import chromadb.api.local

        return chromadb.api.local.LocalAPI(settings, get_db(settings))
    else:
        raise Exception(f"Unknown value '{setting} for chroma_api_impl")<|MERGE_RESOLUTION|>--- conflicted
+++ resolved
@@ -55,13 +55,8 @@
         assert settings[key], f"Setting '{key}' is required when chroma_api_impl={setting}"
 
     if setting == "rest":
-<<<<<<< HEAD
         require('chroma_server_host')
         require('chroma_server_http_port')
-=======
-        require("chroma_server_host")
-        require("chroma_server_http_port")
->>>>>>> f3c187a5
         print("Running Chroma in client mode using REST to connect to remote server")
         import chromadb.api.fastapi
 
