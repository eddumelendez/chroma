from abc import ABC, abstractmethod
from typing import Sequence, Optional
<<<<<<< HEAD

import pandas as pd
=======
>>>>>>> 8e5b5f26
from uuid import UUID
from chromadb.api.models.Collection import Collection
from chromadb.api.types import (
    CollectionMetadata,
    Documents,
    EmbeddingFunction,
    Embeddings,
    IDs,
    Include,
    Metadatas,
    Where,
    QueryResult,
    GetResult,
    WhereDocument,
)
from chromadb.config import Component, Settings
import chromadb.utils.embedding_functions as ef


class API(Component, ABC):
    @abstractmethod
    def heartbeat(self) -> int:
        """Get the current time in nanoseconds since epoch.
        Used to check if the server is alive.

        Returns:
            int: The current time in nanoseconds since epoch

        """
        pass

    #
    # COLLECTION METHODS
    #

    @abstractmethod
    def list_collections(self) -> Sequence[Collection]:
        """List all collections.
        Returns:
            Sequence[Collection]: A list of collections

        Examples:
            ```python
            client.list_collections()
            # [collection(name="my_collection", metadata={})]
            ```
        """
        pass

    @abstractmethod
    def create_collection(
        self,
        name: str,
        metadata: Optional[CollectionMetadata] = None,
        embedding_function: Optional[EmbeddingFunction] = ef.DefaultEmbeddingFunction(),
        get_or_create: bool = False,
    ) -> Collection:
        """Create a new collection with the given name and metadata.
        Args:
            name: The name of the collection to create.
            metadata: Optional metadata to associate with the collection.
            embedding_function: Optional function to use to embed documents.
                                Uses the default embedding function if not provided.
            get_or_create: If True, return the existing collection if it exists.

        Returns:
            Collection: The newly created collection.

        Raises:
            ValueError: If the collection already exists and get_or_create is False.
            ValueError: If the collection name is invalid.

        Examples:
            ```python
            client.create_collection("my_collection")
            # collection(name="my_collection", metadata={})

            client.create_collection("my_collection", metadata={"foo": "bar"})
            # collection(name="my_collection", metadata={"foo": "bar"})
            ```
        """
        pass

    @abstractmethod
    def get_collection(
        self,
        name: str,
        embedding_function: Optional[EmbeddingFunction] = ef.DefaultEmbeddingFunction(),
    ) -> Collection:
        """Get a collection with the given name.
        Args:
            name: The name of the collection to get
            embedding_function: Optional function to use to embed documents.
                                Uses the default embedding function if not provided.

        Returns:
            Collection: The collection

        Raises:
            ValueError: If the collection does not exist

        Examples:
            ```python
            client.get_collection("my_collection")
            # collection(name="my_collection", metadata={})
            ```
        """
        pass

    @abstractmethod
    def get_or_create_collection(
        self,
        name: str,
        metadata: Optional[CollectionMetadata] = None,
        embedding_function: Optional[EmbeddingFunction] = ef.DefaultEmbeddingFunction(),
    ) -> Collection:
        """Get or create a collection with the given name and metadata.
        Args:
            name: The name of the collection to get or create
            metadata: Optional metadata to associate with the collection
            embedding_function: Optional function to use to embed documents

        Returns:
            The collection

        Examples:
            ```python
            client.get_or_create_collection("my_collection")
            # collection(name="my_collection", metadata={})
            ```
        """
        pass

    def _modify(
        self,
        id: UUID,
        new_name: Optional[str] = None,
        new_metadata: Optional[CollectionMetadata] = None,
    ) -> None:
        """[Internal] Modify a collection by UUID. Can update the name and/or metadata.

        Args:
            id: The internal UUID of the collection to modify.
            new_name: The new name of the collection.
                                If None, the existing name will remain. Defaults to None.
            new_metadata: The new metadata to associate with the collection.
                                      Defaults to None.
        """
        pass

    @abstractmethod
    def delete_collection(
        self,
        name: str,
    ) -> None:
        """Delete a collection with the given name.
        Args:
            name: The name of the collection to delete.

        Raises:
            ValueError: If the collection does not exist.

        Examples:
            ```python
            client.delete_collection("my_collection")
            ```
        """
        pass

    #
    # ITEM METHODS
    #

    @abstractmethod
    def _add(
        self,
        ids: IDs,
        collection_id: UUID,
        embeddings: Embeddings,
        metadatas: Optional[Metadatas] = None,
        documents: Optional[Documents] = None,
    ) -> bool:
        """[Internal] Add embeddings to a collection specified by UUID.
        If (some) ids already exist, only the new embeddings will be added.

        Args:
            ids: The ids to associate with the embeddings.
            collection_id: The UUID of the collection to add the embeddings to.
            embedding: The sequence of embeddings to add.
            metadata: The metadata to associate with the embeddings. Defaults to None.
            documents: The documents to associate with the embeddings. Defaults to None.

        Returns:
            True if the embeddings were added successfully.
        """
        pass

    @abstractmethod
    def _update(
        self,
        collection_id: UUID,
        ids: IDs,
        embeddings: Optional[Embeddings] = None,
        metadatas: Optional[Metadatas] = None,
        documents: Optional[Documents] = None,
    ) -> bool:
        """[Internal] Update entries in a collection specified by UUID.

        Args:
            collection_id: The UUID of the collection to update the embeddings in.
            ids: The IDs of the entries to update.
            embeddings: The sequence of embeddings to update. Defaults to None.
            metadatas: The metadata to associate with the embeddings. Defaults to None.
            documents: The documents to associate with the embeddings. Defaults to None.

        Returns:
            True if the embeddings were updated successfully.
        """
        pass

    @abstractmethod
    def _upsert(
        self,
        collection_id: UUID,
        ids: IDs,
        embeddings: Embeddings,
        metadatas: Optional[Metadatas] = None,
        documents: Optional[Documents] = None,
    ) -> bool:
        """[Internal] Add or update entries in the a collection specified by UUID.
        If an entry with the same id already exists, it will be updated,
        otherwise it will be added.

        Args:
            collection_id: The collection to add the embeddings to
            ids: The ids to associate with the embeddings. Defaults to None.
            embeddings: The sequence of embeddings to add
            metadatas: The metadata to associate with the embeddings. Defaults to None.
            documents: The documents to associate with the embeddings. Defaults to None.
        """
        pass

    @abstractmethod
    def _count(self, collection_id: UUID) -> int:
        """[Internal] Returns the number of entries in a collection specified by UUID.

        Args:
            collection_id: The UUID of the collection to count the embeddings in.

        Returns:
            int: The number of embeddings in the collection

        """
        pass

    @abstractmethod
    def _peek(self, collection_id: UUID, n: int = 10) -> GetResult:
        """[Internal] Returns the first n entries in a collection specified by UUID.

        Args:
            collection_id: The UUID of the collection to peek into.
            n: The number of entries to peek. Defaults to 10.

        Returns:
            GetResult: The first n entries in the collection.

        """

        pass

    @abstractmethod
    def _get(
        self,
        collection_id: UUID,
        ids: Optional[IDs] = None,
        where: Optional[Where] = {},
        sort: Optional[str] = None,
        limit: Optional[int] = None,
        offset: Optional[int] = None,
        page: Optional[int] = None,
        page_size: Optional[int] = None,
        where_document: Optional[WhereDocument] = {},
        include: Include = ["embeddings", "metadatas", "documents"],
    ) -> GetResult:
        """[Internal] Returns entries from a collection specified by UUID.

        Args:
            ids: The IDs of the entries to get. Defaults to None.
            where: Conditional filtering on metadata. Defaults to {}.
            sort: The column to sort the entries by. Defaults to None.
            limit: The maximum number of entries to return. Defaults to None.
            offset: The number of entries to skip before returning. Defaults to None.
            page: The page number to return. Defaults to None.
            page_size: The number of entries to return per page. Defaults to None.
            where_document: Conditional filtering on documents. Defaults to {}.
            include: The fields to include in the response.
                          Defaults to ["embeddings", "metadatas", "documents"].
        Returns:
            GetResult: The entries in the collection that match the query.

        """
        pass

    @abstractmethod
    def _delete(
        self,
        collection_id: UUID,
        ids: Optional[IDs],
        where: Optional[Where] = {},
        where_document: Optional[WhereDocument] = {},
    ) -> IDs:
        """[Internal] Deletes entries from a collection specified by UUID.

        Args:
            collection_id: The UUID of the collection to delete the entries from.
            ids: The IDs of the entries to delete. Defaults to None.
            where: Conditional filtering on metadata. Defaults to {}.
            where_document: Conditional filtering on documents. Defaults to {}.

        Returns:
            IDs: The list of IDs of the entries that were deleted.
        """
        pass

    @abstractmethod
    def _query(
        self,
        collection_id: UUID,
        query_embeddings: Embeddings,
        n_results: int = 10,
        where: Where = {},
        where_document: WhereDocument = {},
        include: Include = ["embeddings", "metadatas", "documents", "distances"],
    ) -> QueryResult:
        """[Internal] Performs a nearest neighbors query on a collection specified by UUID.

        Args:
            collection_id: The UUID of the collection to query.
            query_embeddings: The embeddings to use as the query.
            n_results: The number of results to return. Defaults to 10.
            where: Conditional filtering on metadata. Defaults to {}.
            where_document: Conditional filtering on documents. Defaults to {}.
            include: The fields to include in the response.
                          Defaults to ["embeddings", "metadatas", "documents", "distances"].

        Returns:
            QueryResult: The results of the query.
        """
        pass

    @abstractmethod
    def reset(self) -> bool:
        """Resets the database. This will delete all collections and entries.

        Returns:
            bool: True if the database was reset successfully.
        """
        pass

    @abstractmethod
    def get_version(self) -> str:
        """Get the version of Chroma.

        Returns:
            str: The version of Chroma

        """
        pass

    @abstractmethod
    def get_settings(self) -> Settings:
        """Get the settings used to initialize the client.

        Returns:
            Settings: The settings used to initialize the client.

        """
        pass

    @property
    @abstractmethod
    def max_batch_size(self) -> int:
        """Return the maximum number of records that can be submitted in a single call
        to submit_embeddings."""
        pass<|MERGE_RESOLUTION|>--- conflicted
+++ resolved
@@ -1,10 +1,5 @@
 from abc import ABC, abstractmethod
 from typing import Sequence, Optional
-<<<<<<< HEAD
-
-import pandas as pd
-=======
->>>>>>> 8e5b5f26
 from uuid import UUID
 from chromadb.api.models.Collection import Collection
 from chromadb.api.types import (
